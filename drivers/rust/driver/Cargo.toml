[package]
name = "pact-plugin-driver"
<<<<<<< HEAD
version = "0.1.0"
=======
version = "0.0.19"
>>>>>>> 65f680d6
description = "Pact support library that provides an interface for interacting with Pact plugins"
edition = "2021"
documentation = "https://docs.rs/pact-plugin-driver"
homepage = "http://www.pact.io"
repository = "https://github.com/pact-foundation/pact-plugins"
readme = "README.md"
keywords = ["testing", "pact", "cdc"]
license = "MIT"
authors = ["Ronald Holshausen <uglyog@gmail.com>"]
exclude = [
    "*.iml"
]

[dependencies]
serde_json = "1.0"
serde = { version = "1.0",  features = ["derive"] }
anyhow = "1.0"
lazy_static = "1.4.0"
maplit = "1.0.2"
home = "0.5.3"
log = "=0.4.14" # This needs to be the same version across all the pact libs (i.e. pact ffi)
tonic = "0.6.2"
prost = "0.9.0"
prost-types = "0.9.0"
tokio = { version = "1.0", features = ["full"] }
sysinfo = "0.21.2"
itertools = "0.10.3"
pact_models = "0.3.0"
regex = "1.5.4"
bytes = "1.1.0"
uuid = { version = "0.8.2", features = ["v4"] }
async-trait = "0.1.52"
os_info = "3.2.0"
md5 = "0.7.0"
semver = "1.0.6"

[dependencies.reqwest]
version = "0.11.9"
default-features = false
features = ["rustls-tls", "rustls-tls-native-roots", "json", "gzip", "deflate"]

[dev-dependencies]
expectest = "0.12.0"
env_logger = "0.9.0"
pact_consumer = "0.8.6"

[build-dependencies]
tonic-build = "0.6.2"<|MERGE_RESOLUTION|>--- conflicted
+++ resolved
@@ -1,10 +1,6 @@
 [package]
 name = "pact-plugin-driver"
-<<<<<<< HEAD
 version = "0.1.0"
-=======
-version = "0.0.19"
->>>>>>> 65f680d6
 description = "Pact support library that provides an interface for interacting with Pact plugins"
 edition = "2021"
 documentation = "https://docs.rs/pact-plugin-driver"
