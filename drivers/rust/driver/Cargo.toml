--- conflicted
+++ resolved
@@ -1,10 +1,6 @@
 [package]
 name = "pact-plugin-driver"
-<<<<<<< HEAD
-version = "0.7.0"
-=======
 version = "0.7.1"
->>>>>>> 9ad1fb14
 description = "Pact support library that provides an interface for interacting with Pact plugins"
 edition = "2021"
 documentation = "https://docs.rs/pact-plugin-driver"
@@ -28,6 +24,7 @@
 anyhow = "1.0.86"
 async-trait = "0.1.81"
 backtrace = "0.3.73"
+base64 = "0.22.1"
 bytes = "1.6.1"
 chrono = { version = "0.4.38", features = ["serde"], default-features = false }
 flate2 = "1.0.30"
@@ -35,45 +32,19 @@
 home = "0.5.9"
 indicatif = "0.17.8"
 itertools = "0.13.0"
-<<<<<<< HEAD
-lazy_static = "1.4.0"
-log = "0.4.21"
-maplit = "1.0.2"
-md5 = "0.7.0"
-mlua = { version = "0.9.8", features = ["lua54", "vendored", "async", "serialize", "send"], optional = true }
-os_info = "3.7.0"
-pact_models = { version = "~1.2.0", default-features = false }
-prost = "0.12.4"
-prost-types = "0.12.4"
-regex = "1.10.4"
-reqwest = { version = "0.12.3", default-features = false, features = ["rustls-tls-native-roots", "json", "gzip", "deflate", "stream"] }
-rsa = { version = "0.9.6", features = ["sha2"] }
-semver = "1.0.22"
-serde_json = "1.0.115"
-serde = { version = "1.0.197",  features = ["derive"] }
-sha2 = "0.10.8"
-sysinfo = "0.30.10"
-tar = '0.4.40'
-toml = "0.8.12"
-tokio = { version = "1.37.0", features = ["full"] }
-tonic = "0.11.0"
-tracing = { version = "0.1.40", features = [ "log" ] }  # This needs to be the same version across all the pact libs (i.e. pact ffi)
-tracing-core = "0.1.32"  # This needs to be the same version across all the pact libs (i.e. pact ffi)
-uuid = { version = "1.8.0", features = ["v4"] }
-zip = "2.1.0"
-rand = "0.8.5"
-base64 = "0.22.1"
-=======
 lazy_static = "1.5.0"
 log = "0.4.22"
 maplit = "1.0.2"
 md5 = "0.7.0"
+mlua = { version = "0.9.8", features = ["lua54", "vendored", "async", "serialize", "send"], optional = true }
 os_info = "3.8.2"
 pact_models = { version = "~1.2.2", default-features = false }
 prost = "0.13.1"
 prost-types = "0.13.1"
+rand = "0.8.5"
 regex = "1.10.5"
 reqwest = { version = "0.12.5", default-features = false, features = ["rustls-tls-native-roots", "json", "gzip", "deflate", "stream"] }
+rsa = { version = "0.9.6", features = ["sha2"] }
 semver = "1.0.23"
 serde_json = "1.0.120"
 serde = { version = "1.0.204",  features = ["derive"] }
@@ -87,7 +58,6 @@
 tracing-core = "0.1.32"
 uuid = { version = "1.10.0", features = ["v4"] }
 zip = "2.1.3"
->>>>>>> 9ad1fb14
 
 [dev-dependencies]
 env_logger = "0.11.3"
