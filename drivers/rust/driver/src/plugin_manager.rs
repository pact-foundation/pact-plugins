--- conflicted
+++ resolved
@@ -19,12 +19,9 @@
 use reqwest::Client;
 use semver::Version;
 use serde_json::Value;
-<<<<<<< HEAD
-=======
 use sysinfo::{Pid,System};
 #[cfg(not(windows))] use sysinfo::Signal;
 #[cfg(not(windows))] use tokio::process::Command;
->>>>>>> 9ad1fb14
 use tracing::{debug, info, trace, warn};
 
 use crate::catalogue_manager::{all_entries, CatalogueEntry, remove_plugin_entries};
@@ -257,59 +254,8 @@
 
         Ok(arc)
       }
-<<<<<<< HEAD
       #[cfg(not(feature = "lua"))] {
         Err(anyhow!("Lua plugins are not supported (Lua feature flag is not enabled)"))
-=======
-      Err(err)
-    }
-  }
-}
-
-#[cfg(windows)]
-async fn start_plugin_process(manifest: &PactPluginManifest) -> anyhow::Result<PactPlugin> {
-  debug!("Starting plugin with manifest {:?}", manifest);
-
-  let mut path = if let Some(entry) = manifest.entry_points.get("windows") {
-    PathBuf::from(entry)
-  } else {
-    PathBuf::from(&manifest.entry_point)
-  };
-  if !path.is_absolute() || !path.exists() {
-    path = PathBuf::from(manifest.plugin_dir.clone()).join(path);
-  }
-  debug!("Starting plugin using {:?}", &path);
-
-  let log_level = max_level();
-  let mut child_command = Command::new(path.clone());
-  let mut child_command = child_command
-    .env("LOG_LEVEL", log_level.to_string())
-    .env("RUST_LOG", log_level.to_string())
-    .current_dir(manifest.plugin_dir.clone());
-
-  if let Some(args) = &manifest.args {
-    child_command = child_command.args(args);
-  }
-
-  let child = child_command
-    .stdout(Stdio::piped())
-    .stderr(Stdio::piped())
-    .spawn()
-    .map_err(|err| anyhow!("Was not able to start plugin process for '{}' - {}",
-      path.to_string_lossy(), err))?;
-  let child_pid = child.id();
-  debug!("Plugin {} started with PID {}", manifest.name, child_pid);
-
-  match ChildPluginProcess::new(child, manifest).await {
-    Ok(child) => Ok(PactPlugin::new(manifest, child)),
-    Err(err) => {
-      let mut s = System::new();
-      s.refresh_processes();
-      if let Some(process) = s.process(Pid::from_u32(child_pid)) {
-        process.kill();
-      } else {
-        warn!("Child process with PID {} was not found", child_pid);
->>>>>>> 9ad1fb14
       }
     }
     _ => Err(anyhow!("Plugin executable type of {} is not supported", manifest.executable_type))
