[package]
name = "pact-plugin-driver-ffi"
version = "0.0.0"
edition = "2018"

[dev-dependencies]
pact-plugin-driver = { version = "~0.7", path = "../driver" }
<<<<<<< HEAD
pact_ffi = "~0.4.14"
=======
pact_ffi = { version = "~0.4.21", git = "https://github.com/pact-foundation/pact-reference.git" }
>>>>>>> 9ad1fb14
env_logger = "0.11.3"
expectest = "0.12.0"
serde_json = "1.0.120"
reqwest = { version = "0.12.5", default-features = false, features = ["rustls-tls-native-roots", "blocking", "json"] }
csv = "1.3.0"
prost = "0.13.1"
prost-types = "0.13.1"
test-log = "0.2.16"
tokio = { version = "1.38.0", features = ["full"] }
tonic = "0.12.0"<|MERGE_RESOLUTION|>--- conflicted
+++ resolved
@@ -5,11 +5,7 @@
 
 [dev-dependencies]
 pact-plugin-driver = { version = "~0.7", path = "../driver" }
-<<<<<<< HEAD
-pact_ffi = "~0.4.14"
-=======
 pact_ffi = { version = "~0.4.21", git = "https://github.com/pact-foundation/pact-reference.git" }
->>>>>>> 9ad1fb14
 env_logger = "0.11.3"
 expectest = "0.12.0"
 serde_json = "1.0.120"
